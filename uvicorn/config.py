--- conflicted
+++ resolved
@@ -466,14 +466,10 @@
         if logger.getEffectiveLevel() <= TRACE_LOG_LEVEL:
             self.loaded_app = MessageLoggerMiddleware(self.loaded_app)
         if self.proxy_headers:
-<<<<<<< HEAD
             self.loaded_app = ProxyHeadersMiddleware(
                 self.loaded_app,
                 trusted_hosts=self.forwarded_allow_ips,
             )
-=======
-            self.loaded_app = ProxyHeadersMiddleware(self.loaded_app, trusted_hosts=self.forwarded_allow_ips)
->>>>>>> 4a503d84
 
         self.loaded = True
 
